--- conflicted
+++ resolved
@@ -12,14 +12,11 @@
 	SrcPort
 	DstPort
 	Process
-<<<<<<< HEAD
+	ProcessPath
 	Script
 	RuleSet
 	Network
 	Combination
-=======
-	ProcessPath
->>>>>>> d1dd2141
 	MATCH
 	AND
 	OR
@@ -50,13 +47,10 @@
 		return "DstPort"
 	case Process:
 		return "Process"
-<<<<<<< HEAD
+	case ProcessPath:
+		return "ProcessPath"
 	case Script:
 		return "Script"
-=======
-	case ProcessPath:
-		return "ProcessPath"
->>>>>>> d1dd2141
 	case MATCH:
 		return "Match"
 	case RuleSet:
@@ -80,9 +74,6 @@
 	Adapter() string
 	Payload() string
 	ShouldResolveIP() bool
-<<<<<<< HEAD
+	ShouldFindProcess() bool
 	RuleExtra() *RuleExtra
-=======
-	ShouldFindProcess() bool
->>>>>>> d1dd2141
 }