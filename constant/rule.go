--- conflicted
+++ resolved
@@ -13,11 +13,8 @@
 	DstPort
 	Process
 	ProcessPath
-<<<<<<< HEAD
 	Script
-=======
 	UserAgent
->>>>>>> f036e06f
 	MATCH
 )
 
@@ -47,13 +44,10 @@
 		return "Process"
 	case ProcessPath:
 		return "ProcessPath"
-<<<<<<< HEAD
 	case Script:
 		return "Script"
-=======
 	case UserAgent:
 		return "UserAgent"
->>>>>>> f036e06f
 	case MATCH:
 		return "Match"
 	default:
