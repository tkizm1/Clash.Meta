package constant

import (
	"os"
	P "path"
	"path/filepath"
)

const Name = "clash"

// Path is used to get the configuration path
var Path = func() *path {
	homeDir, err := os.UserHomeDir()
	if err != nil {
		homeDir, _ = os.Getwd()
	}

	homeDir = P.Join(homeDir, ".config", Name)
	return &path{homeDir: homeDir, configFile: "config.yaml"}
}()

type path struct {
	homeDir    string
	configFile string
	scriptDir  string
}

// SetHomeDir is used to set the configuration path
func SetHomeDir(root string) {
	Path.homeDir = root
}

// SetConfig is used to set the configuration file
func SetConfig(file string) {
	Path.configFile = file
}

func (p *path) HomeDir() string {
	return p.homeDir
}

func (p *path) Config() string {
	return p.configFile
}

// Resolve return a absolute path or a relative path with homedir
func (p *path) Resolve(path string) string {
	if !filepath.IsAbs(path) {
		return filepath.Join(p.HomeDir(), path)
	}

	return path
}

func (p *path) MMDB() string {
	return P.Join(p.homeDir, "Country.mmdb")
}

func (p *path) OldCache() string {
	return P.Join(p.homeDir, ".cache")
}

<<<<<<< HEAD
func (p *path) GeoIP() string {
	return P.Join(p.homeDir, "geoip.dat")
}

func (p *path) GeoSite() string {
	return P.Join(p.homeDir, "geosite.dat")
}

func (p *path) ScriptDir() string {
	if len(p.scriptDir) != 0 {
		return p.scriptDir
	}
	if dir, err := os.MkdirTemp("", Name+"-"); err == nil {
		p.scriptDir = dir
	} else {
		p.scriptDir = P.Join(os.TempDir(), Name)
		os.MkdirAll(p.scriptDir, 0644)
	}
	return p.scriptDir
}

func (p *path) Script() string {
	return P.Join(p.ScriptDir(), "clash_script.py")
}

func (p *path) GetAssetLocation(file string) string {
	return P.Join(p.homeDir, file)
=======
func (p *path) Cache() string {
	return P.Join(p.homeDir, "cache.db")
>>>>>>> a7aea12a
}<|MERGE_RESOLUTION|>--- conflicted
+++ resolved
@@ -60,7 +60,10 @@
 	return P.Join(p.homeDir, ".cache")
 }
 
-<<<<<<< HEAD
+func (p *path) Cache() string {
+	return P.Join(p.homeDir, "cache.db")
+}
+
 func (p *path) GeoIP() string {
 	return P.Join(p.homeDir, "geoip.dat")
 }
@@ -77,7 +80,7 @@
 		p.scriptDir = dir
 	} else {
 		p.scriptDir = P.Join(os.TempDir(), Name)
-		os.MkdirAll(p.scriptDir, 0644)
+		os.MkdirAll(p.scriptDir, 0o644)
 	}
 	return p.scriptDir
 }
@@ -88,8 +91,4 @@
 
 func (p *path) GetAssetLocation(file string) string {
 	return P.Join(p.homeDir, file)
-=======
-func (p *path) Cache() string {
-	return P.Join(p.homeDir, "cache.db")
->>>>>>> a7aea12a
 }