--- conflicted
+++ resolved
@@ -172,11 +172,7 @@
 }
 
 func (m *Metadata) SourceValid() bool {
-<<<<<<< HEAD
-	return m.SrcPort != "" && m.SrcIP.IsValid()
-=======
 	return m.SrcPort != 0 && m.SrcIP.IsValid()
->>>>>>> 3093fc4f
 }
 
 func (m *Metadata) AddrType() int {
