--- conflicted
+++ resolved
@@ -10,10 +10,7 @@
 	"net/netip"
 	"net/url"
 	"os"
-<<<<<<< HEAD
 	"regexp"
-=======
->>>>>>> 9bab2c50
 	"runtime"
 	"strings"
 	"time"
@@ -116,7 +113,6 @@
 	AutoRoute bool             `yaml:"auto-route" json:"auto-route"`
 }
 
-<<<<<<< HEAD
 // Script config
 type Script struct {
 	MainCode      string            `yaml:"code" json:"code"`
@@ -128,12 +124,6 @@
 	Enable           bool     `yaml:"enable" json:"enable"`
 	InboundInterface string   `yaml:"inbound-interface" json:"inbound-interface"`
 	Bypass           []string `yaml:"bypass" json:"bypass"`
-=======
-// IPTables config
-type IPTables struct {
-	Enable           bool   `yaml:"enable" json:"enable"`
-	InboundInterface string `yaml:"inbound-interface" json:"inbound-interface"`
->>>>>>> 9bab2c50
 }
 
 // Experimental config
@@ -141,7 +131,6 @@
 
 // Config is clash config manager
 type Config struct {
-<<<<<<< HEAD
 	General       *General
 	Tun           *Tun
 	IPTables      *IPTables
@@ -154,19 +143,6 @@
 	Proxies       map[string]C.Proxy
 	Providers     map[string]providerTypes.ProxyProvider
 	RuleProviders map[string]*providerTypes.RuleProvider
-=======
-	General      *General
-	Tun          *Tun
-	IPTables     *IPTables
-	DNS          *DNS
-	Experimental *Experimental
-	Hosts        *trie.DomainTrie
-	Profile      *Profile
-	Rules        []C.Rule
-	Users        []auth.AuthUser
-	Proxies      map[string]C.Proxy
-	Providers    map[string]providerTypes.ProxyProvider
->>>>>>> 9bab2c50
 }
 
 type RawDNS struct {
@@ -270,10 +246,7 @@
 		IPTables: IPTables{
 			Enable:           false,
 			InboundInterface: "lo",
-<<<<<<< HEAD
 			Bypass:           []string{},
-=======
->>>>>>> 9bab2c50
 		},
 		DNS: RawDNS{
 			Enable:       false,
@@ -289,7 +262,6 @@
 			DefaultNameserver: []string{
 				"114.114.114.114",
 				"223.5.5.5",
-<<<<<<< HEAD
 				"8.8.8.8",
 				"1.0.0.1",
 			},
@@ -301,12 +273,6 @@
 				"dns.msftnsci.com",
 				"www.msftnsci.com",
 				"www.msftconnecttest.com",
-=======
-			},
-			NameServer: []string{ // default if user not set
-				"https://doh.pub/dns-query",
-				"tls://223.5.5.5:853",
->>>>>>> 9bab2c50
 			},
 		},
 		Profile: Profile{
@@ -431,15 +397,13 @@
 	providersConfig := cfg.ProxyProvider
 
 	var proxyList []string
-<<<<<<< HEAD
 	_proxiesList := list.New()
 	_groupsList := list.New()
-=======
->>>>>>> 9bab2c50
 
 	proxies["DIRECT"] = adapter.NewProxy(outbound.NewDirect())
 	proxies["REJECT"] = adapter.NewProxy(outbound.NewReject())
 	proxies["COMPATIBLE"] = adapter.NewProxy(outbound.NewCompatible())
+	proxies["PASS"] = adapter.NewProxy(outbound.NewPass())
 	proxyList = append(proxyList, "DIRECT", "REJECT")
 
 	// parse proxy
@@ -486,16 +450,6 @@
 		providersMap[name] = pd
 	}
 
-<<<<<<< HEAD
-=======
-	for _, proxyProvider := range providersMap {
-		log.Infoln("Start initial provider %s", proxyProvider.Name())
-		if err := proxyProvider.Initial(); err != nil {
-			return nil, nil, fmt.Errorf("initial proxy provider %s error: %w", proxyProvider.Name(), err)
-		}
-	}
-
->>>>>>> 9bab2c50
 	// parse proxy group
 	for idx, mapping := range groupsConfig {
 		group, err := outboundgroup.ParseProxyGroup(mapping, proxies, providersMap)
@@ -511,23 +465,11 @@
 		proxies[groupName] = adapter.NewProxy(group)
 	}
 
-<<<<<<< HEAD
-=======
-	// initial compatible provider
-	for _, pd := range providersMap {
-		if pd.VehicleType() != providerTypes.Compatible {
-			continue
-		}
-
-		log.Infoln("Start initial compatible provider %s", pd.Name())
-		if err := pd.Initial(); err != nil {
-			return nil, nil, err
-		}
-	}
-
->>>>>>> 9bab2c50
 	var ps []C.Proxy
 	for _, v := range proxyList {
+		if proxies[v].Type() == C.Pass {
+			continue
+		}
 		ps = append(ps, proxies[v])
 	}
 	hc := provider.NewHealthCheck(ps, "", 0, true)
@@ -550,7 +492,6 @@
 	return proxies, providersMap, nil
 }
 
-<<<<<<< HEAD
 func parseScript(cfg *RawConfig) error {
 	mode := cfg.Mode
 	script := cfg.Script
@@ -609,13 +550,8 @@
 	}
 
 	var rules []C.Rule
-=======
-func parseRules(cfg *RawConfig, proxies map[string]C.Proxy) ([]C.Rule, error) {
->>>>>>> 9bab2c50
 	rulesConfig := cfg.Rule
 	mode := cfg.Mode
-
-	var rules []C.Rule
 
 	// parse rules
 	for idx, line := range rulesConfig {
@@ -627,7 +563,6 @@
 			ruleName = strings.ToUpper(rule[0])
 		)
 
-<<<<<<< HEAD
 		if mode == T.Script && ruleName != "GEOSITE" {
 			continue
 		}
@@ -657,45 +592,16 @@
 
 		if _, ok := proxies[target]; mode != T.Script && !ok {
 			return nil, nil, fmt.Errorf("rules[%d] [%s] error: proxy [%s] not found", idx, line, target)
-=======
-		l := len(rule)
-
-		if l < 2 {
-			return nil, fmt.Errorf("rules[%d] [%s] error: format invalid", idx, line)
-		}
-
-		if l < 4 {
-			rule = append(rule, make([]string, 4-l)...)
-		}
-
-		if ruleName == "MATCH" {
-			l = 2
-		}
-
-		if l >= 3 {
-			l = 3
-			payload = rule[1]
-		}
-
-		target = rule[l-1]
-		params = rule[l:]
-
-		if _, ok := proxies[target]; !ok {
-			return nil, fmt.Errorf("rules[%d] [%s] error: proxy [%s] not found", idx, line, target)
->>>>>>> 9bab2c50
 		}
 
 		params = trimArr(params)
 
-<<<<<<< HEAD
 		if ruleName == "GEOSITE" {
 			if err := initGeoSite(); err != nil {
 				return nil, nil, fmt.Errorf("can't initial GeoSite: %s", err)
 			}
 			initMode = false
 		}
-=======
->>>>>>> 9bab2c50
 		parsed, parseErr := R.ParseRule(ruleName, payload, target, params)
 		if parseErr != nil {
 			return nil, nil, fmt.Errorf("rules[%d] [%s] error: %s", idx, line, parseErr.Error())
@@ -708,11 +614,7 @@
 
 	runtime.GC()
 
-<<<<<<< HEAD
 	return rules, ruleProviders, nil
-=======
-	return rules, nil
->>>>>>> 9bab2c50
 }
 
 func parseHosts(cfg *RawConfig) (*trie.DomainTrie, error) {
@@ -841,14 +743,11 @@
 
 func parseFallbackGeoSite(countries []string, rules []C.Rule) ([]*router.DomainMatcher, error) {
 	var sites []*router.DomainMatcher
-<<<<<<< HEAD
 	if len(countries) > 0 {
 		if err := initGeoSite(); err != nil {
 			return nil, fmt.Errorf("can't initial GeoSite: %s", err)
 		}
 	}
-=======
->>>>>>> 9bab2c50
 
 	for _, country := range countries {
 		found := false
@@ -991,7 +890,6 @@
 	return users
 }
 
-<<<<<<< HEAD
 func cleanPyKeywords(code string) string {
 	if len(code) == 0 {
 		return code
@@ -1005,19 +903,13 @@
 	return code
 }
 
-=======
->>>>>>> 9bab2c50
 func parseTun(rawTun RawTun, general *General) (*Tun, error) {
 	if (rawTun.Enable || general.TProxyPort != 0) && general.Interface == "" {
 		autoDetectInterfaceName, err := commons.GetAutoDetectInterface()
 		if err != nil || autoDetectInterfaceName == "" {
-<<<<<<< HEAD
 			log.Warnln("Can not find auto detect interface.[%s]", err)
 		} else {
 			log.Warnln("Auto detect interface: %s", autoDetectInterfaceName)
-=======
-			return nil, fmt.Errorf("can not find auto detect interface: %w. you must be detect `interface-name` if tun set to enable or `tproxy-port` isn't zore", err)
->>>>>>> 9bab2c50
 		}
 
 		general.Interface = autoDetectInterfaceName
