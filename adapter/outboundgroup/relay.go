--- conflicted
+++ resolved
@@ -69,30 +69,19 @@
 
 // MarshalJSON implements C.ProxyAdapter
 func (r *Relay) MarshalJSON() ([]byte, error) {
-	all := make([]string, 0)
-
+	var all []string
 	for _, proxy := range r.rawProxies(false) {
 		all = append(all, proxy.Name())
 	}
-<<<<<<< HEAD
-
-	return json.Marshal(map[string]interface{}{
-=======
 	return json.Marshal(map[string]any{
->>>>>>> fb7d3402
 		"type": r.Type().String(),
 		"all":  all,
 	})
 }
 
 func (r *Relay) rawProxies(touch bool) []C.Proxy {
-<<<<<<< HEAD
-	elm, _, _ := r.single.Do(func() (interface{}, error) {
+	elm, _, _ := r.single.Do(func() (any, error) {
 		return getProvidersProxies(r.providers, touch, r.filter), nil
-=======
-	elm, _, _ := r.single.Do(func() (any, error) {
-		return getProvidersProxies(r.providers, touch), nil
->>>>>>> fb7d3402
 	})
 
 	return elm.([]C.Proxy)
