--- conflicted
+++ resolved
@@ -32,14 +32,9 @@
 	var addr netip.AddrPort
 
 	rc.Control(func(fd uintptr) {
-<<<<<<< HEAD
-		addr, err = getorigdst(fd)
-		if err != nil {
-=======
 		if ip4 := c.LocalAddr().(*net.TCPAddr).IP.To4(); ip4 != nil {
 			addr, err = getorigdst(fd)
 		} else {
->>>>>>> 2301b909
 			addr, err = getorigdst6(fd)
 		}
 	})
@@ -58,28 +53,6 @@
 	return netip.AddrPortFrom(netip.AddrFrom4(addr.Addr), port), nil
 }
 
-<<<<<<< HEAD
-	addr := make([]byte, 1+net.IPv4len+2)
-	addr[0] = socks5.AtypIPv4
-	copy(addr[1:1+net.IPv4len], raw.Addr[:])
-	port := (*[2]byte)(unsafe.Pointer(&raw.Port)) // big-endian
-	addr[1+net.IPv4len], addr[1+net.IPv4len+1] = port[0], port[1]
-	return addr, nil
-}
-
-func getorigdst6(fd uintptr) (socks5.Addr, error) {
-	raw := syscall.RawSockaddrInet6{}
-	siz := uint32(unsafe.Sizeof(raw))
-	if err := socketcall(GETSOCKOPT, fd, syscall.IPPROTO_IPV6, IP6T_SO_ORIGINAL_DST, uintptr(unsafe.Pointer(&raw)), uintptr(unsafe.Pointer(&siz)), 0); err != nil {
-		return nil, err
-	}
-	addr := make([]byte, 1+net.IPv6len+2)
-	addr[0] = socks5.AtypIPv6
-	copy(addr[1:1+net.IPv6len], raw.Addr[:])
-	port := (*[2]byte)(unsafe.Pointer(&raw.Port)) // big-endian
-	addr[1+net.IPv6len], addr[1+net.IPv6len+1] = port[0], port[1]
-	return addr, nil
-=======
 func getorigdst6(fd uintptr) (netip.AddrPort, error) {
 	addr := unix.RawSockaddrInet6{}
 	size := uint32(unsafe.Sizeof(addr))
@@ -88,5 +61,4 @@
 	}
 	port := binary.BigEndian.Uint16((*(*[2]byte)(unsafe.Pointer(&addr.Port)))[:])
 	return netip.AddrPortFrom(netip.AddrFrom16(addr.Addr), port), nil
->>>>>>> 2301b909
 }