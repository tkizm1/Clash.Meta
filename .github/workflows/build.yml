--- conflicted
+++ resolved
@@ -8,19 +8,11 @@
       - ".github/ISSUE_TEMPLATE/**"
     branches:
       - Alpha
-<<<<<<< HEAD
-      - Meta
-=======
->>>>>>> 30f93deb
     tags:
       - "v*"
   pull_request_target:
     branches:
       - Alpha
-<<<<<<< HEAD
-      - Meta
-=======
->>>>>>> 30f93deb
       
 concurrency:
   group: ${{ github.ref }}-${{ github.workflow }}
